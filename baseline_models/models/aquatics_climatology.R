--- conflicted
+++ resolved
@@ -1,12 +1,8 @@
 #'# Ecological Forecasting Initiative Null Model
 
 #'## Set-up
-<<<<<<< HEAD
-print(paste0("Running Creating Daily Terrestrial Forecasts at ", Sys.time()))
-=======
 source("R/eco4cast-helpers/submit.R")
 source("R/eco4cast-helpers/forecast_output_validator.R")
->>>>>>> dcd69e79
 
 #' Required packages.
 #' EFIstandards is at remotes::install_github("eco4cast/EFIstandards")
@@ -122,16 +118,10 @@
 
 write_csv(combined, forecast_file)
 
-<<<<<<< HEAD
-### TODO: probably need a different way to submit;
-neon4cast::submit(forecast_file = forecast_file,
-                  ask = FALSE)
-=======
 # using function in R/eco4cast-helpers/ to submit to sub-folder in submit bucket
 submit(forecast_file = forecast_file,
        project_id = "usgsrc4cast",
        ask = FALSE)
->>>>>>> dcd69e79
 
 unlink(forecast_file)
 
