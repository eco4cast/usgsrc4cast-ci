--- conflicted
+++ resolved
@@ -17,19 +17,7 @@
     steps:
       - uses: actions/checkout@v3
 
-<<<<<<< HEAD
-      - name: Install
-=======
-      - name: Install system deps
-        run: |
-          sudo apt-get update && sudo apt-get -y install libgdal-dev libgeos-dev libproj-dev libudunits2-dev
-     
-      - uses: r-lib/actions/setup-r@v2
-        with:
-          r-version: '4.2.1' # The R version to download (if necessary) and use. 
-
       - name: install deps
->>>>>>> 50ca50a6
         shell: Rscript {0}
         run: remotes::install_deps(".", dep=TRUE)
 
