--- conflicted
+++ resolved
@@ -1,4 +1,3 @@
-<<<<<<< HEAD
 {
   "id": "Daily_Chlorophyll_a",
   "description": "All models for the Daily_Chlorophyll_a variable. The variable description is as follows: daily mean Chlorophyll-a (ug/L)",
@@ -153,161 +152,4 @@
       "title": "Thumbnail Image"
     }
   }
-}
-=======
-{
-  "id": "Daily_Chlorophyll_a",
-  "description": "All models for the Daily_Chlorophyll_a variable. The variable description is as follows: daily mean Chlorophyll-a (ug/L)",
-  "stac_version": "1.0.0",
-  "license": "CC0-1.0",
-  "stac_extensions": [
-    "https://stac-extensions.github.io/table/v1.2.0/schema.json"
-  ],
-  "type": "Collection",
-  "links": [
-    {
-      "rel": "item",
-      "type": "application/json",
-      "href": "./models/climatology.json"
-    },
-    {
-      "rel": "item",
-      "type": "application/json",
-      "href": "./models/persistenceRW.json"
-    },
-    {
-      "rel": "item",
-      "type": "application/json",
-      "href": "./models/USGSHABs1.json"
-    },
-    {
-      "rel": "item",
-      "type": "application/json",
-      "href": "./models/USGSHABsDL1.json"
-    },
-    {
-      "rel": "parent",
-      "type": "application/json",
-      "href": "../collection.json"
-    },
-    {
-      "rel": "root",
-      "type": "application/json",
-      "href": "../collection.json"
-    },
-    {
-      "rel": "self",
-      "type": "application/json",
-      "href": "collection.json"
-    },
-    {
-      "rel": "cite-as",
-      "href": "https://doi.org/10.1002/fee.2616"
-    },
-    {
-      "rel": "about",
-      "href": "https://projects.ecoforecast.org/usgsrc4cast-docs/",
-      "type": "text/html",
-      "title": "EFI-USGS River Chlorophyll Forecasting Challenge Documentation"
-    },
-    {
-      "rel": "describedby",
-      "href": "https://projects.ecoforecast.org/usgsrc4cast-ci/",
-      "title": "EFI-USGS River Chlorophyll Forecast Challenge Dashboard",
-      "type": "text/html"
-    }
-  ],
-  "title": "Daily_Chlorophyll_a",
-  "extent": {
-    "spatial": {
-      "bbox": [
-        [-122.6692, 39.6328, -74.7781, 45.5175]
-      ]
-    },
-    "temporal": {
-      "interval": [
-        [
-          "2024-02-07T00:00:00Z",
-          "2024-12-04T00:00:00Z"
-        ]
-      ]
-    }
-  },
-  "table:columns": [
-    {
-      "name": "datetime",
-      "type": "timestamp[us, tz=UTC]",
-      "description": "datetime of the forecasted value (ISO 8601)"
-    },
-    {
-      "name": "site_id",
-      "type": "string",
-      "description": "For forecasts that are not on a spatial grid, use of a site dimension that maps to a more detailed geometry (points, polygons, etc.) is allowable. In general this would be documented in the external metadata (e.g., alook-up table that provides lon and lat)"
-    },
-    {
-      "name": "prediction",
-      "type": "double",
-      "description": "predicted value for variable"
-    },
-    {
-      "name": "parameter",
-      "type": "string",
-      "description": "ensemble member or distribution parameter"
-    },
-    {
-      "name": "family",
-      "type": "string",
-      "description": "For ensembles: “ensemble.” Default value if unspecified for probability distributions: Name of the statistical distribution associated with the reported statistics. The “sample” distribution is synonymous with “ensemble.”For summary statistics: “summary.”"
-    },
-    {
-      "name": "reference_datetime",
-      "type": "timestamp[us, tz=UTC]",
-      "description": "datetime that the forecast was initiated (horizon = 0)"
-    },
-    {
-      "name": "pub_datetime",
-      "type": "timestamp[us, tz=UTC]",
-      "description": "datetime that forecast was submitted"
-    },
-    {
-      "name": "duration",
-      "type": "string",
-      "description": "temporal duration of forecast (hourly, daily, etc.); follows ISO 8601 duration convention"
-    },
-    {
-      "name": "model_id",
-      "type": "string",
-      "description": "unique model identifier"
-    },
-    {
-      "name": "project_id",
-      "type": "string",
-      "description": "unique identifier for the forecast project"
-    },
-    {
-      "name": "variable",
-      "type": "string",
-      "description": "name of forecasted variable"
-    }
-  ],
-  "assets": {
-    "data": {
-      "href": "\"s3://anonymous@bio230014-bucket01/challenges/forecasts/parquet/project_id=usgsrc4cast/duration=P1D/variable=chla/project_id=usgsrc4cast/duration=Daily/variable=chla?endpoint_override=sdsc.osn.xsede.org\"",
-      "type": "application/x-parquet",
-      "title": "Database Access",
-      "roles": [
-        "data"
-      ],
-      "description": "Use `arrow` for remote access to the database. This R code will return results for forecasts of the variable by the specific model .\n\n### R\n\n```{r}\n# Use code below\n\nall_results <- arrow::open_dataset(\"s3://anonymous@bio230014-bucket01/challenges/forecasts/parquet/project_id=usgsrc4cast/duration=P1D/variable=chla/project_id=usgsrc4cast/duration=Daily/variable=chla?endpoint_override=sdsc.osn.xsede.org\")\ndf <- all_results |> dplyr::collect()\n\n```\n       \n\nYou can use dplyr operations before calling `dplyr::collect()` to `summarise`, `select` columns, and/or `filter` rows prior to pulling the data into a local `data.frame`. Reducing the data that is pulled locally will speed up the data download speed and reduce your memory usage.\n\n\n"
-    },
-    "thumbnail": {
-      "href": "https://d9-wret.s3.us-west-2.amazonaws.com/assets/palladium/production/s3fs-public/thumbnails/image/Back-b.jpg",
-      "type": "image/JPEG",
-      "roles": [
-        "thumbnail"
-      ],
-      "title": "Thumbnail Image"
-    }
-  }
-}
->>>>>>> 296ac8a1
+}