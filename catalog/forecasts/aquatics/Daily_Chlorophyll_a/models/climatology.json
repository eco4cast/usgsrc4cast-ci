--- conflicted
+++ resolved
@@ -1,4 +1,3 @@
-<<<<<<< HEAD
 {
   "stac_version": "1.0.0",
   "stac_extensions": [
@@ -191,199 +190,4 @@
       "description": "Use `R` or `Python` code for remote access to the database. This code will return results for this variable and model combination.\n\n### R\n\n```{r}\n# Use code below\n\nall_results <- arrow::open_dataset(\"s3://anonymous@bio230014-bucket01/challenges/forecasts/parquet//project_id=usgsrc4cast/duration=P1D/variable=chla/model_id=climatology?endpoint_override=sdsc.osn.xsede.org\")\ndf <- all_results |> dplyr::collect()\n\n```\n       \n\nYou can use dplyr operations before calling `dplyr::collect()` to `summarise`, `select` columns, and/or `filter` rows prior to pulling the data into a local `data.frame`. Reducing the data that is pulled locally will speed up the data download speed and reduce your memory usage.\n\n\n### Python\n\n```# Use code below\n\n\nimport ibis\n\n       con = ibis.duckdbf.connect()\n\n\n       con.raw_sql(f'''\n\n       CREATE OR REPLACE SECRET secret (\n\n       TYPE S3,\n\n       ENDPOINT 'sdsc.osn.xsede.org',\n\n       URL_STYLE 'path'\n\n\n       );/n\n       '''\n\n\n       path = \"s3://bio230014-bucket01/challenges/forecasts/parquet//project_id=usgsrc4cast/duration=P1D/variable=chla/model_id=climatology\"\ncon.read_parquet(path + \"/**\")"
     }
   }
-}
-=======
-{
-  "stac_version": "1.0.0",
-  "stac_extensions": [
-    "https://stac-extensions.github.io/table/v1.2.0/schema.json"
-  ],
-  "type": "Feature",
-  "id": "climatology_chla_P1D_forecast",
-  "bbox": [-122.6692, 39.6328, -74.7781, 45.5175],
-  "geometry": {
-    "type": "MultiPoint",
-    "coordinates": [
-      [-75.0574, 41.7567],
-      [-74.7781, 40.2217],
-      [-88.6142, 41.2999],
-      [-88.984, 41.3248],
-      [-89.3562, 41.1073],
-      [-90.6077, 39.6328],
-      [-122.2974, 44.7538],
-      [-122.5773, 45.3793],
-      [-122.6692, 45.5175],
-      [-88.2515, 42.31]
-    ]
-  },
-  "properties": {
-    "title": "climatology",
-    "description": "All forecasts for the Daily_Chlorophyll_a variable for the climatology model. Information for the model is provided as follows: Forecasts stream chlorophyll-a based on the historic average and standard deviation for that given site and day-of-year..\n                                    The model predicts this variable at the following sites: USGS-01427510, USGS-01463500, USGS-05543010, USGS-05553700, USGS-05558300, USGS-05586300, USGS-14181500, USGS-14211010, USGS-14211720, USGS-05549500.\n                                    Forecasts are the raw forecasts that includes all ensemble members or distribution parameters. Due to the size of the raw forecasts, we recommend accessing the forecast summaries or scores to analyze forecasts (unless you need the individual ensemble members)",
-    "datetime": "2024-10-30",
-    "updated": "2024-10-31",
-    "start_datetime": "2024-02-07T00:00:00Z",
-    "end_datetime": "2024-12-04T00:00:00Z",
-    "providers": [
-      {
-        "url": "https://github.com/eco4cast/usgsrc4cast-ci/blob/main/baseline_models/models/aquatics_climatology.R",
-        "name": "Jacob Zwart",
-        "roles": [
-          "producer",
-          "processor",
-          "licensor"
-        ]
-      },
-      {
-        "url": "https://www.ecoforecastprojectvt.org",
-        "name": "Ecoforecast Challenge",
-        "roles": [
-          "host"
-        ]
-      }
-    ],
-    "license": "CC0-1.0",
-    "keywords": [
-      "Forecasts",
-      "usgsrc4cast",
-      "aquatics",
-      "climatology",
-      "Chlorophyll_a",
-      "chla",
-      "Daily",
-      "P1D",
-      "USGS-01427510",
-      "USGS-01463500",
-      "USGS-05543010",
-      "USGS-05553700",
-      "USGS-05558300",
-      "USGS-05586300",
-      "USGS-14181500",
-      "USGS-14211010",
-      "USGS-14211720",
-      "USGS-05549500"
-    ],
-    "table:columns": [
-      {
-        "name": "datetime",
-        "type": "timestamp[us, tz=UTC]",
-        "description": "datetime of the forecasted value (ISO 8601)"
-      },
-      {
-        "name": "site_id",
-        "type": "string",
-        "description": "For forecasts that are not on a spatial grid, use of a site dimension that maps to a more detailed geometry (points, polygons, etc.) is allowable. In general this would be documented in the external metadata (e.g., alook-up table that provides lon and lat)"
-      },
-      {
-        "name": "prediction",
-        "type": "double",
-        "description": "predicted value for variable"
-      },
-      {
-        "name": "parameter",
-        "type": "string",
-        "description": "ensemble member or distribution parameter"
-      },
-      {
-        "name": "family",
-        "type": "string",
-        "description": "For ensembles: “ensemble.” Default value if unspecified for probability distributions: Name of the statistical distribution associated with the reported statistics. The “sample” distribution is synonymous with “ensemble.”For summary statistics: “summary.”"
-      },
-      {
-        "name": "reference_datetime",
-        "type": "timestamp[us, tz=UTC]",
-        "description": "datetime that the forecast was initiated (horizon = 0)"
-      },
-      {
-        "name": "pub_datetime",
-        "type": "timestamp[us, tz=UTC]",
-        "description": "datetime that forecast was submitted"
-      },
-      {
-        "name": "duration",
-        "type": "string",
-        "description": "temporal duration of forecast (hourly, daily, etc.); follows ISO 8601 duration convention"
-      },
-      {
-        "name": "model_id",
-        "type": "string",
-        "description": "unique model identifier"
-      },
-      {
-        "name": "project_id",
-        "type": "string",
-        "description": "unique identifier for the forecast project"
-      },
-      {
-        "name": "variable",
-        "type": "string",
-        "description": "name of forecasted variable"
-      }
-    ]
-  },
-  "collection": "forecasts",
-  "links": [
-    {
-      "rel": "collection",
-      "href": "../collection.json",
-      "type": "application/json",
-      "title": "climatology"
-    },
-    {
-      "rel": "root",
-      "href": "../../../catalog.json",
-      "type": "application/json",
-      "title": "Forecast Catalog"
-    },
-    {
-      "rel": "parent",
-      "href": "../collection.json",
-      "type": "application/json",
-      "title": "climatology"
-    },
-    {
-      "rel": "self",
-      "href": "climatology.json",
-      "type": "application/json",
-      "title": "Model Forecast"
-    },
-    {
-      "rel": "item",
-      "href": "https://github.com/eco4cast/usgsrc4cast-ci/blob/main/baseline_models/models/aquatics_climatology.R",
-      "type": "text/html",
-      "title": "Link for Model Code"
-    },
-    {
-      "rel": "item",
-      "href": "https://radiantearth.github.io/stac-browser/#/external/raw.githubusercontent.com/eco4cast/usgsrc4cast-ci/main/catalog/forecasts/aquatics/Daily_Chlorophyll_a/models/climatology.json",
-      "type": "text/html",
-      "title": "Link for rendered STAC item"
-    },
-    {
-      "rel": "item",
-      "href": "https://raw.githubusercontent.com/eco4cast/usgsrc4cast-ci/main/catalog/forecasts/aquatics/Daily_Chlorophyll_a/models/climatology.json",
-      "type": "text/html",
-      "title": "Link for raw JSON file"
-    }
-  ],
-  "assets": {
-    "1": {
-      "type": "application/json",
-      "title": "Model Metadata",
-      "href": "https://sdsc.osn.xsede.org/bio230014-bucket01/challenges/metadata/model_id/climatology.json",
-      "description": "Use `jsonlite::fromJSON()` to download the model metadata JSON file. This R code will return metadata provided during the model registration.\n      \n\n### R\n\n```{r}\n# Use code below\n\nmodel_metadata <- jsonlite::fromJSON(\"https://sdsc.osn.xsede.org/bio230014-bucket01/challenges/metadata/model_id/climatology.json\")\n\n"
-    },
-    "2": {
-      "type": "text/html",
-      "title": "Link for Model Code",
-      "href": "https://github.com/eco4cast/usgsrc4cast-ci/blob/main/baseline_models/models/aquatics_climatology.R",
-      "description": "The link to the model code provided by the model submission team"
-    },
-    "3": {
-      "type": "application/x-parquet",
-      "title": "Database Access for Daily Chlorophyll_a",
-      "href": "s3://anonymous@bio230014-bucket01/challenges/forecasts/parquet//project_id=usgsrc4cast/duration=P1D/variable=chla/model_id=climatology?endpoint_override=sdsc.osn.xsede.org",
-      "description": "Use `R` or `Python` code for remote access to the database. This code will return results for this variable and model combination.\n\n### R\n\n```{r}\n# Use code below\n\nall_results <- arrow::open_dataset(\"s3://anonymous@bio230014-bucket01/challenges/forecasts/parquet//project_id=usgsrc4cast/duration=P1D/variable=chla/model_id=climatology?endpoint_override=sdsc.osn.xsede.org\")\ndf <- all_results |> dplyr::collect()\n\n```\n       \n\nYou can use dplyr operations before calling `dplyr::collect()` to `summarise`, `select` columns, and/or `filter` rows prior to pulling the data into a local `data.frame`. Reducing the data that is pulled locally will speed up the data download speed and reduce your memory usage.\n\n\n### Python\n\n```# Use code below\n\n\nimport ibis\n\n       con = ibis.duckdbf.connect()\n\n\n       con.raw_sql(f'''\n\n       CREATE OR REPLACE SECRET secret (\n\n       TYPE S3,\n\n       ENDPOINT 'sdsc.osn.xsede.org',\n\n       URL_STYLE 'path'\n\n\n       );/n\n       '''\n\n\n       path = \"s3://bio230014-bucket01/challenges/forecasts/parquet//project_id=usgsrc4cast/duration=P1D/variable=chla/model_id=climatology\"\ncon.read_parquet(path + \"/**\")"
-    }
-  }
-}
->>>>>>> 296ac8a1
+}